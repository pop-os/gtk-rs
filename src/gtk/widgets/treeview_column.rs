// This file is part of rgtk.
//
// rgtk is free software: you can redistribute it and/or modify
// it under the terms of the GNU Lesser General Public License as published by
// the Free Software Foundation, either version 3 of the License, or
// (at your option) any later version.
//
// rgtk is distributed in the hope that it will be useful,
// but WITHOUT ANY WARRANTY; without even the implied warranty of
// MERCHANTABILITY or FITNESS FOR A PARTICULAR PURPOSE.  See the
// GNU Lesser General Public License for more details.
//
// You should have received a copy of the GNU Lesser General Public License
// along with rgtk.  If not, see <http://www.gnu.org/licenses/>.

//! A widget that emits a signal when clicked on

use gtk::{mod, ffi, traits, cast};

pub struct TreeViewColumn {
    pointer: *mut ffi::C_GtkTreeViewColumn
}

impl TreeViewColumn {
    pub fn new() -> Option<TreeViewColumn> {
        let tmp_pointer = unsafe { ffi::gtk_tree_view_column_new() };
        check_pointer!(tmp_pointer, TreeViewColumn)
    }

    pub fn clear(&mut self) {
        unsafe {
            ffi::gtk_tree_view_column_clear(self.pointer)
        }
    }

    pub fn set_spacing(&mut self, spacing: i32) {
        unsafe {
            ffi::gtk_tree_view_column_set_spacing(self.pointer, spacing)
        }
    }

    pub fn get_spacing(&self) -> i32 {
        unsafe {
            ffi::gtk_tree_view_column_get_spacing(self.pointer)
        }
    }

    pub fn set_visible(&mut self, visible: bool) {
        unsafe {
            ffi::gtk_tree_view_column_set_visible(self.pointer, ffi::to_gboolean(visible))
        }
    }

    pub fn get_visible(&self) -> bool {
        unsafe {
            ffi::to_bool(ffi::gtk_tree_view_column_get_visible(self.pointer))
        }
    }

    pub fn set_resizable(&mut self, resizable: bool) {
        unsafe {
            ffi::gtk_tree_view_column_set_resizable(self.pointer, ffi::to_gboolean(resizable))
        }
    }

    pub fn get_resizable(&self) -> bool {
        unsafe {
            ffi::to_bool(ffi::gtk_tree_view_column_get_resizable(self.pointer))
        }
    }

    pub fn set_sizing(&mut self, ty: gtk::TreeViewColumnSizing) {
        unsafe {
            ffi::gtk_tree_view_column_set_sizing(self.pointer, ty)
        }
    }

    pub fn get_sizing(&self) -> gtk::TreeViewColumnSizing {
        unsafe {
            ffi::gtk_tree_view_column_get_sizing(self.pointer)
        }
    }

    pub fn get_x_offset(&self) -> i32 {
        unsafe {
            ffi::gtk_tree_view_column_get_x_offset(self.pointer)
        }
    }

    pub fn get_width(&self) -> i32 {
        unsafe {
            ffi::gtk_tree_view_column_get_width(self.pointer)
        }
    }

    pub fn get_fixed_width(&self) -> i32 {
        unsafe {
            ffi::gtk_tree_view_column_get_fixed_width(self.pointer)
        }
    }

    pub fn set_fixed_width(&self, fixed_width: i32) {
        unsafe {
            ffi::gtk_tree_view_column_set_fixed_width(self.pointer, fixed_width)
        }
    }

    pub fn set_min_width(&self, min_width: i32) {
        unsafe {
            ffi::gtk_tree_view_column_set_min_width(self.pointer, min_width)
        }
    }

    pub fn set_max_width(&self, max_width: i32) {
        unsafe {
            ffi::gtk_tree_view_column_set_max_width(self.pointer, max_width)
        }
    }

    pub fn get_min_width(&self) -> i32 {
        unsafe {
            ffi::gtk_tree_view_column_get_min_width(self.pointer)
        }
    }

    pub fn get_max_width(&self) -> i32 {
        unsafe {
            ffi::gtk_tree_view_column_get_max_width(self.pointer)
        }
    }

    pub fn clicked(&self) {
        unsafe {
            ffi::gtk_tree_view_column_clicked(self.pointer)
        }
    }

    pub fn set_title(&mut self, title: &str) {
        unsafe {
            title.with_c_str(|c_str| {
                ffi::gtk_tree_view_column_set_title(self.pointer, c_str)
            });
        }
    }

    pub fn get_title(&self) -> String {
        unsafe {
            ::std::string::raw::from_buf(ffi::gtk_tree_view_column_get_title(self.pointer) as *const u8)
        }
    }

    pub fn set_expand(&mut self, expand: bool) {
        unsafe {
            ffi::gtk_tree_view_column_set_expand(self.pointer, ffi::to_gboolean(expand))
        }
    }

    pub fn get_expand(&self) -> bool {
        unsafe {
            ffi::to_bool(ffi::gtk_tree_view_column_get_expand(self.pointer))
        }
    }

    pub fn set_clickable(&mut self, clickable: bool) {
        unsafe {
            ffi::gtk_tree_view_column_set_clickable(self.pointer, ffi::to_gboolean(clickable))
        }
    }

    pub fn get_clickable(&self) -> bool {
        unsafe {
            ffi::to_bool(ffi::gtk_tree_view_column_get_clickable(self.pointer))
        }
    }

    pub fn set_widget(&mut self, widget: &traits::Widget) {
        unsafe {
            ffi::gtk_tree_view_column_set_widget(self.pointer, widget.get_widget())
        }
    }

    pub fn get_widget<T: traits::Widget>(&self) -> T {
        unsafe {
            ffi::FFIWidget::wrap(ffi::gtk_tree_view_column_get_widget(self.pointer))
        }
    }

    pub fn set_alignment(&mut self, x_align: f32) {
        unsafe {
            ffi::gtk_tree_view_column_set_alignment(self.pointer, x_align)
        }
    }

    pub fn get_alignment(&self) -> f32 {
        unsafe {
            ffi::gtk_tree_view_column_get_alignment(self.pointer)
        }
    }

    pub fn set_reorderable(&mut self, reorderable: bool) {
        unsafe {
            ffi::gtk_tree_view_column_set_reorderable(self.pointer, ffi::to_gboolean(reorderable))
        }
    }

    pub fn get_reorderable(&self) -> bool {
        unsafe {
            ffi::to_bool(ffi::gtk_tree_view_column_get_reorderable(self.pointer))
        }
    }

    pub fn get_sort_column_id(&self) -> i32 {
        unsafe {
            ffi::gtk_tree_view_column_get_sort_column_id(self.pointer)
        }
    }

    pub fn set_sort_column_id(&mut self, sort_column_id: i32) {
        unsafe {
            ffi::gtk_tree_view_column_set_sort_column_id(self.pointer, sort_column_id)
        }
    }

    pub fn set_sort_indicator(&mut self, setting: bool) {
        unsafe {
            ffi::gtk_tree_view_column_set_sort_indicator(self.pointer, ffi::to_gboolean(setting))
        }
    }

    pub fn get_sort_indicator(&self) -> bool {
        unsafe {
            ffi::to_bool(ffi::gtk_tree_view_column_get_sort_indicator(self.pointer))
        }
    }

    pub fn set_sort_order(&mut self, order: gtk::SortType) {
        unsafe {
            ffi::gtk_tree_view_column_set_sort_order(self.pointer, order)
        }
    }

    pub fn get_sort_order(&self) -> gtk::SortType {
        unsafe {
            ffi::gtk_tree_view_column_get_sort_order(self.pointer)
        }
    }

    pub fn column_cell_is_visible(&self) -> bool {
        unsafe {
            ffi::to_bool(ffi::gtk_tree_view_column_cell_is_visible(self.pointer))
        }
    }

    pub fn queue_resize(&mut self) {
        unsafe {
            ffi::gtk_tree_view_column_queue_resize(self.pointer)
        }
    }

    pub fn get_tree_view(&self) -> gtk::TreeView {
        unsafe {
            ffi::FFIWidget::wrap(ffi::gtk_tree_view_column_get_tree_view(self.pointer))
        }
    }

    pub fn get_button<T: traits::Widget + traits::Button>(&self) -> T {
        unsafe {
            ffi::FFIWidget::wrap(ffi::gtk_tree_view_column_get_button(self.pointer))
        }
    }

<<<<<<< HEAD
    pub fn add_attribute<T: ffi::FFIWidget + traits::CellRenderer>(&self, cell: &T, attribute: &str, column: i32) {
        let attribute_c = attribute.to_c_str();
        unsafe { ffi::gtk_tree_view_column_add_attribute(self.pointer,
                                                         cast::GTK_CELL_RENDERER(cell.get_widget()),
                                                         attribute_c.as_ptr(),
                                                         column) }
    }

    pub fn clear_attributes<T: ffi::FFIWidget + traits::CellRenderer>(&self, cell: &T) {
        unsafe { ffi::gtk_tree_view_column_clear_attributes(self.pointer,
                                                            cast::GTK_CELL_RENDERER(cell.get_widget())) }
    }

    pub fn pack_start<T: ffi::FFIWidget + traits::CellRenderer>(&self, cell: &T, expand: bool) {
        unsafe { ffi::gtk_tree_view_column_pack_start(self.pointer,
                                                      cast::GTK_CELL_RENDERER(cell.get_widget()),
                                                      ffi::to_gboolean(expand)) }
    }

    pub fn pack_end<T: ffi::FFIWidget + traits::CellRenderer>(&self, cell: &T, expand: bool) {
        unsafe { ffi::gtk_tree_view_column_pack_end(self.pointer,
                                                    cast::GTK_CELL_RENDERER(cell.get_widget()),
                                                    ffi::to_gboolean(expand)) }
    }

=======
>>>>>>> 1613824e
    #[doc(hidden)]
    pub fn get_pointer(&self) -> *mut ffi::C_GtkTreeViewColumn {
        self.pointer
    }

    #[doc(hidden)]
    pub fn wrap_pointer(treeview_column: *mut ffi::C_GtkTreeViewColumn) -> TreeViewColumn {
        unsafe{
            ::glib::ffi::g_object_ref(treeview_column as *mut ::glib::ffi::C_GObject);
        }

        TreeViewColumn {
            pointer: treeview_column
        }
    }
}

impl Drop for TreeViewColumn {
    fn drop(&mut self) {
        unsafe {
            ::glib::ffi::g_object_unref(self.pointer as *mut ::glib::ffi::C_GObject);
        }
    }
}

impl Clone for TreeViewColumn {
    fn clone(&self) -> TreeViewColumn {
        let pointer = unsafe {
            ::glib::ffi::g_object_ref(self.pointer as *mut ::glib::ffi::C_GObject)
        };

        TreeViewColumn {
            pointer: pointer as *mut ffi::C_GtkTreeViewColumn
        }
    }
}<|MERGE_RESOLUTION|>--- conflicted
+++ resolved
@@ -269,7 +269,6 @@
         }
     }
 
-<<<<<<< HEAD
     pub fn add_attribute<T: ffi::FFIWidget + traits::CellRenderer>(&self, cell: &T, attribute: &str, column: i32) {
         let attribute_c = attribute.to_c_str();
         unsafe { ffi::gtk_tree_view_column_add_attribute(self.pointer,
@@ -295,8 +294,6 @@
                                                     ffi::to_gboolean(expand)) }
     }
 
-=======
->>>>>>> 1613824e
     #[doc(hidden)]
     pub fn get_pointer(&self) -> *mut ffi::C_GtkTreeViewColumn {
         self.pointer
